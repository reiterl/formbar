[egg_info]
<<<<<<< HEAD
tag_build = 
=======
#tag_build = rc1
>>>>>>> 3439213e
#tag_date = true

[bdist_rpm]
release = 1
doc_files = README.rst CHANGES.txt
provides = python-formbar
requires =
       python-babel
       python-brabbel
       python-dateutil
       python-mako
       python-sqlalchemy

[nosetests]
match=^test
nocapture=1

[compile_catalog]
directory = formbar/locale
domain = formbar
statistics = true

[extract_messages]
add_comments = TRANSLATORS:
output_file = formbar/locale/formbar.pot
width = 80

[init_catalog]
domain = formbar
input_file = formbar/locale/formbar.pot
output_dir = formbar/locale

[update_catalog]
domain = formbar
input_file = formbar/locale/formbar.pot
output_dir = formbar/locale
previous = true<|MERGE_RESOLUTION|>--- conflicted
+++ resolved
@@ -1,9 +1,5 @@
 [egg_info]
-<<<<<<< HEAD
-tag_build = 
-=======
-#tag_build = rc1
->>>>>>> 3439213e
+#tag_build =
 #tag_date = true
 
 [bdist_rpm]
