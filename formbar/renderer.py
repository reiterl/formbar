import logging
import difflib
import xml.etree.ElementTree as ET
from webhelpers.html import literal, HTML

from mako.lookup import TemplateLookup
from formbar import template_dir
from formbar.rules import Rule


template_lookup = TemplateLookup(directories=[template_dir],
                                 default_filters=['h'])

log = logging.getLogger(__name__)


def get_renderer(field, translate):
    """Returns a Renderer. The renderer is choosen based on the
    configured renderer in the field configuration. If no renderer is
    configured the default FormAlchemy-Renderer is returned.

    :field: Field
    :translate: translation function
    :returns: Renderer

    """
    renderer = field._config.renderer
    if renderer is not None:
        # if there is a external Renderer defined for the given renderer
        # type then use this one.
        if renderer.render_type in field._form.external_renderers:
            return field._form.external_renderers.get(renderer.render_type)(
                field, translate)
        if renderer.render_type == "textarea":
            return TextareaFieldRenderer(field, translate)
        elif renderer.render_type == "info":
            return InfoFieldRenderer(field, translate)
        elif renderer.render_type == "dropdown":
            return DropdownFieldRenderer(field, translate)
        elif renderer.render_type == "selection":
            return SelectionFieldRenderer(field, translate)
        elif renderer.render_type == "radio":
            return RadioFieldRenderer(field, translate)
        elif renderer.render_type == "checkbox":
            return CheckboxFieldRenderer(field, translate)
        elif renderer.render_type == "datepicker":
            return DateFieldRenderer(field, translate)
        elif renderer.render_type == "password":
            return PasswordFieldRenderer(field, translate)
        elif renderer.render_type == "hidden":
            return HiddenFieldRenderer(field, translate)
        elif renderer.render_type == "html":
            return HTMLRenderer(field, translate)
        elif renderer.render_type == "textoption":
            return TextoptionFieldRenderer(field, translate)
        elif renderer.render_type == "formbareditor":
            return FormbarEditorRenderer(field, translate)
    else:
        # Try to determine the datatype of the field and set approriate
        # renderer.
        dtype = field.get_type()
        if dtype == "manytoone":
            return DropdownFieldRenderer(field, translate)
        elif dtype in ['manytomany', 'onetomany']:
            return SelectionFieldRenderer(field, translate)
        elif dtype == "date":
            return DateFieldRenderer(field, translate)
        elif dtype == "file":
            return FileFieldRenderer(field, translate)
        elif dtype == "time":
            return TimeFieldRenderer(field, translate)
        elif dtype == "interval":
            return TimeFieldRenderer(field, translate)
        elif dtype == "email":
            return EmailFieldRenderer(field, translate)
    return TextFieldRenderer(field, translate)


class Renderer(object):
    """Basic renderer to render Form objects."""

    def render(self):
        """Returns the rendered element as string

        :returns: Rendered string of the element

        """
        return ""


class FormRenderer(Renderer):
    """Renderer for forms. The renderer will build the the HTML for the
    provided form instance."""

    def __init__(self, form, translate):
        """@todo: to be defined

        :form: @todo
        :translate: Function which return a translated string for a
        given msgid.

        """
        Renderer.__init__(self)

        self._form = form
        self.translate = translate
        self.template = template_lookup.get_template("form.mako")

    def render(self, buttons=True, outline=True):
        """Returns the rendered form as string.

        :buttons: Boolean flag to indicate if the form buttons should be
        rendererd. Defaults to true.
        :outline: Boolean flag to indicate that the outline for pages
        should be rendered. Defaults to true.
        :returns: rendered form.

        """
        html = []
        html.append(self._render_form_start())
        html.append(self._render_form_body(outline))
        if not self._form._config.readonly and buttons:
            html.append(self._render_form_buttons())
        html.append(self._render_form_end())
        return literal("").join(html)

    def _render_form_start(self):
        html = []
        html.append(HTML.tag("div", class_="formbar-form", _closed=False))
        html.append(HTML.tag("form", _closed=False,
                             id=self._form._config.id,
                             role="form",
                             class_=self._form._config.css,
                             action=self._form._config.action,
                             method=self._form._config.method,
                             autocomplete=self._form._config.autocomplete,
                             enctype=self._form._config.enctype,
                             evalurl=self._form._eval_url or ""))
        # Add hidden field with csrf_token if this is not None.
        if self._form._csrf_token:
            html.append(HTML.tag("input",
                                 type="hidden",
                                 name="csrf_token",
                                 value=self._form._csrf_token))
        return literal("").join(html)

    def _render_form_body(self, render_outline):
        values = {'form': self._form,
                  '_': self.translate,
                  'render_outline': render_outline,
                  'ElementTree': ET,
                  'Rule': Rule}
        return literal(self.template.render(**values))

    def _render_form_buttons(self):
        _ = self.translate
        html = []
        html.append(HTML.tag("div", _closed=False, class_="row row-fluid"))
        if len(self._form._config.get_pages()) > 0:
            html.append(HTML.tag("div",
                                 class_="col-sm-3 span3 button-pane"))
            html.append(HTML.tag("div", _closed=False,
                                 class_="col-sm-9 span9 button-pane"))
        else:
            html.append(HTML.tag("div", _closed=False,
                        class_="col-sm-12 span12 button-pane well-small"))

        # Render default buttons if no buttons have been defined for the
        # form.
        if len(self._form._config._buttons) == 0:
<<<<<<< HEAD
            html.append(HTML.tag("button", type="submit", 
=======
            html.append(HTML.tag("button", type="submit",
>>>>>>> 9ea8476f
                                 class_="btn btn-default hidden-print",
                                 c=_('Submit')))
        else:
            for b in self._form._config._buttons:
                html.append(HTML.tag("button", _closed=False,
<<<<<<< HEAD
                                     type=b.attrib.get("type") or "submit",
                                     name="_%s" % b.attrib.get("type") or "submit",
                                     value=b.attrib.get("value") or "",
                                     class_=b.attrib.get("class") or "btn btn-default hidden-print"))
=======
                            type=b.attrib.get("type") or "submit",
                            name="_%s" % b.attrib.get("type") or "submit",
                            value=b.attrib.get("value") or "",
                            class_=b.attrib.get("class")
                            or "btn btn-default hidden-print"))
>>>>>>> 9ea8476f
                if b.attrib.get("icon"):
                    html.append(HTML.tag("i", class_=b.attrib.get("icon"),
                                         c=_(b.text)))
                html.append(_(b.text))
        html.append(HTML.tag("/div", _closed=False))
        html.append(HTML.tag("/div", _closed=False))
        return literal("").join(html)

    def _render_form_end(self):
        html = []
        html.append(HTML.tag("/form", _closed=False))
        html.append(HTML.tag("/div", _closed=False))
        return literal("").join(html)


class FieldRenderer(Renderer):
    """Renderer for fields. The renderer will build the the HTML for the
    provided field."""

    def __init__(self, field, translate):
        """Initialize the Renderer with the field instance.

        :field: Field instance

        """
        Renderer.__init__(self)
        self._field = field
        self._active = True
        self._config = field._config.renderer
        self.translate = translate
        self.template = None
        #self.values = self._get_template_values()

    def __getattr__(self, name):
        """Give access to the config values of the renderer"""
        if self._config is None:
            return None
        return getattr(self._config, name)

    def _render_label(self):
        template = template_lookup.get_template("label.mako")
        values = {'field': self._field,
                  '_': self.translate}
        return literal(template.render(**values))

    def _render_errors(self):
        template = template_lookup.get_template("errors.mako")
        values = {'field': self._field,
                  '_': self.translate,
                  'active': self._active}
        return literal(template.render(**values))

    def _render_help(self):
        template = template_lookup.get_template("help.mako")
        values = {'field': self._field,
                  '_': self.translate}
        return literal(template.render(**values))

    def _render_diff(self, newvalue, oldvalue):
        """Will return a HTML string showing the differences between the old
        and the new string.

        The new string will have some markup to show the differences between
        the given strings. Words which has been deleted in the new string
        are marked with a *span* tag with the class *formed-deleted-value*.
        Elements which are new in the new string are marked with a span tag
        having the class *formed-new-value*.

        :old: Old string
        :new: New string
        :returns: A HTML string showing the differences.

        """
        out = []
        mode = None
        d = difflib.Differ()
        old = unicode(newvalue).split(" ")
        new = unicode(oldvalue).split(" ")
        diff = d.compare(old, new)
        for x in diff:
            if x[0:2] == "+ " and mode != "new":
                if mode:
                    out.append(HTML.tag("/span", _closed=False))
                    mode = None
                out.append(HTML.tag("span", _closed=False,
                                    class_="formbar-new-value"))
                mode = "new"
            elif x[0:2] == "- " and mode != "del":
                if mode:
                    out.append(HTML.tag("/span", _closed=False))
                    mode = None
                out.append(HTML.tag("span", _closed=False,
                                    class_="formbar-del-value"))
                mode = "del"
            elif x[0:2] == "  ":
                if mode:
                    out.append(HTML.tag("/span", _closed=False))
                    mode = None
            elif x[0:2] == "? ":
                continue
            out.append("%s " % "".join(x[2::]))
        if mode:
            out.append(HTML.tag("/span", _closed=False))
        return literal("").join(out)

    def _get_template_values(self):
        values = {'field': self._field,
                  'renderer': self,
                  '_': self.translate}
        return values

    def render(self):
        # TODO: Split rendering in four parts: label, fieldbody, errors,
        # help. Each in its own template.
        html = []
        has_errors = len(self._field.get_errors())
        has_warnings = len(self._field.get_warnings())
        active = 'active' if self._active else 'inactive'
        # Handle indent. Set indent_with css only if the elements are
        # actually have an indent and the lable position allows an
        # indent.
        indent_width = ""
        if self.elements_indent \
           and self.label_position not in ["left", "right"]:
            indent_width = self.indent_width
        class_options = ((has_errors and 'has-error'),
                         (has_warnings and 'has-warning'),
                         (active),
                         indent_width)
        html.append(HTML.tag("div", _closed=False,
                    rules=u"{}".format(";".join(self._field.rules_to_string)),
                    formgroup="{}".format(self._field.name),
                    desired="{}".format(self._field.desired),
                    required="{}".format(self._field.required),
                    class_=("form-group %s %s %s %s" % class_options)))
        values = self._get_template_values()
        if self.label_width > 0 and self.label_position in ["left", "right"]:
            label_width = self.label_width
            label_align = self.label_align
            field_width = 12 - self.label_width
            html.append(HTML.tag("div", _closed=False, class_="row"))
            if self.label_position == "left":
                html.append(HTML.tag("div", _closed=False,
                                     class_=("col-sm-%s" % label_width),
                                     align=("%s" % label_align)))
                html.append(self._render_label())
                html.append(HTML.tag("/div", _closed=False))
                html.append(HTML.tag("div", _closed=False,
                                     class_=("col-sm-%s" % field_width)))
                html.append(literal(self.template.render(**values)))
                html.append(self._render_errors())
                html.append(self._render_help())
                html.append(HTML.tag("/div", _closed=False))
            else:
                html.append(HTML.tag("div", _closed=False,
                                     class_=("col-sm-%s" % field_width)))
                html.append(literal(self.template.render(**values)))
                html.append(self._render_errors())
                html.append(self._render_help())
                html.append(HTML.tag("/div", _closed=False))
                html.append(HTML.tag("div", _closed=False,
                                     class_=("col-sm-%s" % label_width),
                                     align=("%s" % label_align)))
                html.append(self._render_label())
                html.append(HTML.tag("/div", _closed=False))
            html.append(HTML.tag("/div", _closed=False))
        else:
            html.append(self._render_label())
            html.append(literal(self.template.render(**values)))
            html.append(self._render_errors())
            html.append(self._render_help())
        html.append(HTML.tag("/div", _closed=False))
        return literal("").join(html)


class InfoFieldRenderer(FieldRenderer):
    """A Renderer to render simple fa_field elements"""

    def __init__(self, field, translate):
        FieldRenderer.__init__(self, field, translate)
        self.template = template_lookup.get_template("infofield.mako")


class TextFieldRenderer(FieldRenderer):
    """A Renderer to render simple fa_field elements"""

    def __init__(self, field, translate):
        FieldRenderer.__init__(self, field, translate)
        self.template = template_lookup.get_template("textfield.mako")


class TimeFieldRenderer(FieldRenderer):
    """A Renderer to render simple fa_field elements"""

    def __init__(self, field, translate):
        FieldRenderer.__init__(self, field, translate)
        self.template = template_lookup.get_template("timefield.mako")


class EmailFieldRenderer(FieldRenderer):
    """A Renderer to render email fields"""

    def __init__(self, field, translate):
        FieldRenderer.__init__(self, field, translate)
        self.template = template_lookup.get_template("email.mako")


class FileFieldRenderer(FieldRenderer):
    """A Renderer to render simple fa_field elements"""

    def __init__(self, field, translate):
        FieldRenderer.__init__(self, field, translate)
        self.template = template_lookup.get_template("filefield.mako")


class TextareaFieldRenderer(FieldRenderer):
    """A Renderer to render simple fa_field elements"""

    def __init__(self, field, translate):
        FieldRenderer.__init__(self, field, translate)
        self.template = template_lookup.get_template("textarea.mako")


class DateFieldRenderer(FieldRenderer):
    """A Renderer to render simple fa_field elements"""

    def __init__(self, field, translate):
        FieldRenderer.__init__(self, field, translate)
        self.template = template_lookup.get_template("datefield.mako")


class PasswordFieldRenderer(FieldRenderer):
    """A Renderer to render passwordfield elements"""

    def __init__(self, field, translate):
        FieldRenderer.__init__(self, field, translate)
        self.template = template_lookup.get_template("password.mako")


class HiddenFieldRenderer(FieldRenderer):
    """A Renderer to render hidden elements"""

    def __init__(self, field, translate):
        FieldRenderer.__init__(self, field, translate)
        self.template = template_lookup.get_template("hidden.mako")

    def render(self):
        html = []
        values = self._get_template_values()
        html.append(literal(self.template.render(**values)))
        return literal("").join(html)


class HTMLRenderer(FieldRenderer):
    """A Renderer to render generic HTML"""

    def __init__(self, field, translate):
        FieldRenderer.__init__(self, field, translate)
        self.template = template_lookup.get_template("html.mako")

    def render(self):
        html = []
        values = self._get_template_values()
        html.append(self._render_label())
        html.append(literal(self.template.render(**values)))
        return literal("").join(html)


class OptionFieldRenderer(FieldRenderer):
    """Superclass for fields element which supports selecting one or
    more options from a selection"""
    # TODO: Implement filtering of items here if possible. See Plorma
    # implementation of the ListingFieldRenderer to see how this
    # ignoring is implemented. (ti) <2013-10-11 22:39>

    def __init__(self, field, translate):
        FieldRenderer.__init__(self, field, translate)
        self._cache_options = None

    def _get_template_values(self):
        values = FieldRenderer._get_template_values(self)
        # Add the options to the values dictionary
        if self._cache_options is None:
            self._cache_options = self._field.get_options()
        values['options'] = self._cache_options
        return values


class DropdownFieldRenderer(OptionFieldRenderer):
    """A Renderer to render dropdown list"""

    def __init__(self, field, translate):
        OptionFieldRenderer.__init__(self, field, translate)
        self.template = template_lookup.get_template("dropdown.mako")


class SelectionFieldRenderer(OptionFieldRenderer):
    """A Renderer to render selection field"""

    def __init__(self, field, translate):
        OptionFieldRenderer.__init__(self, field, translate)
        self.template = template_lookup.get_template("selection.mako")


class RadioFieldRenderer(OptionFieldRenderer):
    """A Renderer to render selection field"""

    def __init__(self, field, translate):
        OptionFieldRenderer.__init__(self, field, translate)
        self.template = template_lookup.get_template("radio.mako")


class CheckboxFieldRenderer(OptionFieldRenderer):
    """A Renderer to render selection field"""

    def __init__(self, field, translate):
        OptionFieldRenderer.__init__(self, field, translate)
        self.template = template_lookup.get_template("checkbox.mako")


class TextoptionFieldRenderer(OptionFieldRenderer):
    """A Renderer to render textoption field. A textoption field is a
    mixture of a selection field and a text field. The value can be as
    comma separated list into the text field while the actual values are
    selected in the background."""

    def __init__(self, field, translate):
        OptionFieldRenderer.__init__(self, field, translate)
        self.template = template_lookup.get_template("textoption.mako")


class FormbarEditorRenderer(FieldRenderer):
    """A Renderer to render the formbar editor widget used to edit
    formbar form definitons."""

    def __init__(self, field, translate):
        FieldRenderer.__init__(self, field, translate)
        self.template = template_lookup.get_template("formbareditor.mako")

# TODO: Check which of the following Renderers are needed (ti). It looks
# like they are outdated as they are using old FormAlchemy fa_*.mako
# templates <2013-10-11 22:31>


class ListFieldRenderer(FieldRenderer):
    """A Renderer to render selection list"""

    def __init__(self, field, translate):
        FieldRenderer.__init__(self, field, translate)
        self.template = template_lookup.get_template("fa_field.mako")<|MERGE_RESOLUTION|>--- conflicted
+++ resolved
@@ -168,28 +168,17 @@
         # Render default buttons if no buttons have been defined for the
         # form.
         if len(self._form._config._buttons) == 0:
-<<<<<<< HEAD
-            html.append(HTML.tag("button", type="submit", 
-=======
             html.append(HTML.tag("button", type="submit",
->>>>>>> 9ea8476f
                                  class_="btn btn-default hidden-print",
                                  c=_('Submit')))
         else:
             for b in self._form._config._buttons:
                 html.append(HTML.tag("button", _closed=False,
-<<<<<<< HEAD
-                                     type=b.attrib.get("type") or "submit",
-                                     name="_%s" % b.attrib.get("type") or "submit",
-                                     value=b.attrib.get("value") or "",
-                                     class_=b.attrib.get("class") or "btn btn-default hidden-print"))
-=======
                             type=b.attrib.get("type") or "submit",
                             name="_%s" % b.attrib.get("type") or "submit",
                             value=b.attrib.get("value") or "",
                             class_=b.attrib.get("class")
                             or "btn btn-default hidden-print"))
->>>>>>> 9ea8476f
                 if b.attrib.get("icon"):
                     html.append(HTML.tag("i", class_=b.attrib.get("icon"),
                                          c=_(b.text)))
