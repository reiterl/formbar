import os
import re
import gettext
import logging
import pkg_resources
import xml.etree.ElementTree as ET
from formbar.rules import Rule

log = logging.getLogger(__name__)
_ = gettext.gettext

required_msg = _("This field is required. You must provide a value")
desired_msg = _("This field is desired. Please provide a value")


def get_text_and_html_content(item):
    """Will return the content (body) of an given element including HTML
    content. HTML content must be wrapped in a <html> tag.
    :returns: content of the item.

    """
    if len(item) > 0 and item[0].tag == "html":
        content = ET.tostring(item[0], method="html")
        return content.replace("html>", "span>")
    return item.text


def load(path):
    """Return the parsed XML form the given file. The function will load
    the file located in path and than returns the parsed content."""
    with open(path) as f:
        data = f.read()
        return parse(data, path)


def parse(xml, path=None):
    """Returns the parsed XML. This is a helper function to be used in
    connection with loading the configuration files.
    :xml: XML string to be parsed
    :returns: DOM of the parsed XML

    """
    if isinstance(xml, unicode):
        xml = xml.encode("utf-8")
    tree = ET.fromstring(xml)
    tree = handle_inheritance(tree, path)
    tree = handle_includes(tree, path)
    return tree


def get_file_location(location, basepath):
    if location.startswith("@"):
        path = location.split("/")
        app = pkg_resources.get_distribution(path[0].strip("@")).location
        return os.path.join(app, *path[1::])
    elif not os.path.isabs(location):
        return os.path.join(basepath, location)
    return location


def handle_inheritance(tree, path=None):
    """Will build a form based on a parent form. Will replace elements
    overwritten in the inherited form and add new elements.

    :tree: ElementTree
    :path: Path of the loaded form
    :returns: ElementTree

    """
    if path:
        basepath = os.path.dirname(path)
    else:
        basepath = ""

    if not "inherits" in tree.attrib:
        return tree
    ptree = load(get_file_location(tree.attrib["inherits"], basepath))

    # Workaroutn for missing support of getting parent elements. See
    # http://stackoverflow.com/
    # questions/2170610/access-elementtree-node-parent-node/2170994
    tree_parent_map = {c: p for p in tree.iter() for c in p}
    ptree_parent_map = {c: p for p in ptree.iter() for c in p}

    for element in tree.getiterator():
        if not "id" in element.attrib:
            continue
        # Is there a an element with the same id in the ptree?
        xpath = ".//*[@id='%s']" % element.attrib["id"]
        pelement = ptree.find(xpath)
        if pelement is not None:
            # Replace the parent element with the one in inherited
            # element.
            pparent = ptree_parent_map.get(pelement)
            if pparent is not None:
                pindex = pparent._children.index(pelement)
                pparent._children[pindex] = element
        else:
            # Add the element to the parent tree
            # 1. First get the parent of the new element and get the
            # same element from the parent tree.
            parent = tree_parent_map[element]
            if "id" in parent.attrib:
                xpath = ".//%s[id='%s']" % (parent.tag, parent.attrib["id"])
            else:
                xpath = "%s" % parent.tag

            if parent.tag == "configuration":
                ptree.append(element)
            elif "id" in parent.attrib:
                xpath = ".//%s[id='%s']" % (parent.tag, parent.attrib["id"])
                pelement = ptree.find(xpath)
                pelement.append(element)
            else:
                xpath = "%s" % parent.tag
                pelement = ptree.find(xpath)
                pelement.append(element)

    ptree = handle_includes(ptree, path)
    return ptree


def handle_includes(tree, path):
    """Will replace all include element with the content of the include
    file.

    :tree: ElementTree
    :path: Path of the loaded form
    :returns: ElementTree

    """
    if path:
        basepath = os.path.dirname(path)
    else:
        basepath = ""

    # Workaroutn for missing support of getting parent elements. See
    # http://stackoverflow.com/
    # questions/2170610/access-elementtree-node-parent-node/2170994
    parent_map = {c: p for p in tree.iter() for c in p}
    # handle includes in form
    for include_placeholder in tree.findall(".//include"):
        location = include_placeholder.attrib["src"]
        entity_prefix = include_placeholder.attrib.get("entity-prefix")
        element = include_placeholder.attrib.get("element")
        include_tree = load(get_file_location(location, basepath))

        if entity_prefix is not None:
            include_tree = handle_entity_prefix(include_tree, entity_prefix)

        if element is not None:
            include_tree = include_tree.find(".//*[@id='%s']" % element)
        parent = parent_map[include_placeholder]
        index = parent._children.index(include_placeholder)
        # Check if the content to be included is wrapped in a
        # 'configuration' section.
        if include_tree.tag == "configuration":
            parent.remove(parent._children[index])
            for child in include_tree:
                parent.append(child)
        else:
            parent._children[index] = include_tree
    return tree


_var_re = re.compile(r"\$([\w_\-\.]+)")

def handle_entity_prefix(tree, prefix):

    # Collect name of fields which are defined in this form. This is
    # used as we only want to handle prefixes on fieldname and
    # expression for fields which are defined in the form.
    fieldnames = set([f.get("name") for f in tree.findall(".//entity")])

    def replace_fieldnames(m):
        # TODO: Handle % and @ variables to? (ti) <2015-12-17 09:30>
        v = m.group(1)
        if v in fieldnames:
            return "$" + prefix + v
        return m.group(0)

    for n in tree.iter():
        if not ET.iselement(n):
            continue
        if n.tag == "entity":
            # Handle fields
            n.attrib["name"] = prefix + n.attrib["name"]
<<<<<<< HEAD
        elif n.tag == "rule":
            # Handle rules
            n.attrib["expr"] = _var_re.sub(replace_fieldnames,
                                           n.attrib["expr"])
        elif n.tag == "if":
            # Handle conditional
            n.attrib["expr"] = _var_re.sub(replace_fieldnames,
                                           n.attrib["expr"])
=======
        elif n.tag in ("rule", "if"):
            # Handle rules and conditionals
            n.attrib["expr"] = _var_re.sub(replace_fieldnames,
                                           n.attrib["expr"])

>>>>>>> dc2c7f2b
    return tree


def flatten_form_fields(fields, root=None):
    """Refacoring helper method. Currently the fields dictionary of the
    for saves all fields in a dictionary with fields per page. This
    method will flatten the given given fields dictionary removing
    the page information. I a root (page) is given only the fields
    for the given page are returned.

    TODO: Make this method obsolete by changing the datastructure of the
    fields dictionary. Save mapping of page2fields in a separate
    varibale (ti) <2016-01-11 16:44>
    """
    if root is None:
        tmpfields = {}
        for page in fields:
            for field in fields[page]:
                tmpfields[field] = fields[page][field]
        return tmpfields
    else:
        page_id = root.attrib.get("id")
        return fields[page_id]


def filter_form_fields(form, fields, values=None):
    """Refacoring helper method. Will a return dictiony of fields which
    are in 'active' conditionals.  Active means the expression in the
    conditional will evaluate to true using the given set of values."""
    if values is None:
        values = {}
    # FIXME: The only way get only fields which are
    # relevant (e.g in evaluable conditionals) is to "reinit"
    # the fields.
    filtered_fields = flatten_form_fields(form.init_fields(values,
                                                           evaluate=True))
    tmp_fields = {}
    for fieldname, field in fields.iteritems():
        if fieldname in filtered_fields:
            tmp_fields[fieldname] = field
    return tmp_fields


class Config(object):
    """Class for accessing the form configuration file. It provides methods to
    get certain elements from the configuration. """

    def __init__(self, tree):
        """Initialize a configuration with the DOM tree of an XML configuration
        for the form. If tree is not an instance of an ElementTree than raise a
        TypeError

        :tree: XML DOM tree of the configuration file

        """
        if isinstance(tree, ET.Element):
            self._tree = tree
        else:
            err = ('Config must instanciated with a '
                   'ElementTree.Element instance. "%s" was provided' % tree)
            log.error(err)
            raise ValueError(err)

        self.build_index()

    def build_index(self):
        index = {}

        for node in self._tree.iter():
            if not ET.iselement(node):
                continue
            elems = index.get(node.tag)
            if elems is None:
                elems = []
                index[node.tag] = elems
            elems.append(node)

        self.index = index

    def get_elements(self, name):
        """Returns a list of all elements found in the tree with the given
        name. If no elements can be found. Return an empty list.

        :name: name of the elements to be found
        :returns: list of elements

        """
        try:
            return self.index[name]
        except KeyError:
            return []

    def get_element(self, name, id):
        """Returns an ``Element`` from the configuration. If the element can
        not be found it returns None. If there are more than one element of
        this name and the id, than raise an KeyException.

        If the intitail found element refers to another element by the 'ref'
        attribute the function is recalled as long as it can find the element.
        :name: Name of the element (e.g entity)
        :id: ID of the element
        :returns: ``Element`` or ``None``.

        """
        result = self.index.get(name)
        if result is None:
            return None
        if id:
            result = [x for x in result if x.attrib.get('id') == id]
        if len(result) > 1:
            raise KeyError('Element is ambigous %s:' % id)
        elif len(result) == 1:
            # If the found elements refernces another element than retry
            # getting the refed element
            ref = result[0].attrib.get('ref')
            if ref:
                return self.get_element(name, id=ref)
            return result[0]
        else:
            return None

    def get_form(self, id):
        """Returns a :class:`.Form` instance with the configuration for a form
        with id in the configuration file. If the form can not be found a
        KeyError is raised.

        :id: ID of the form in the configuration file
        :returns: ``FormConfig`` instance

        """
        element = self.get_element('form', id)
        if element is None:
            err = 'Form with id "%s" can not be found' % id
            log.error(err)
            raise KeyError(err)
        return Form(element, self)


class Form(Config):
    """Class for accessing the configuration of a specific form. The form
    configuration only provides a subset of available attributes for forms."""

    def __init__(self, tree, parent):
        """Initialize a form configuration with the DOM tree of a XML form
        configuration. On initialisation the form will be configured that means
        that all included fields will be configured.

        :tree: XML DOM tree of the form configuration.
        :parent: XML DOM tree of the parent configuration.

        """
        Config.__init__(self, tree)

        self._parent = parent
        """Reference to parent configuration"""

        self.id = tree.attrib.get('id', '')
        """id. ID of the form"""

        self.readonly = tree.attrib.get('readonly', 'false') == 'true'
        """Flag to set the form as a readonly form. If set all fields in
        the form.  will be rendered as a simple textfield which does not
        allow to change or enter any data. Defaults to False"""

        self.css = tree.attrib.get('css', '')
        """css. CSS class(es) to be added to the form"""

        self.autocomplete = tree.attrib.get('autocomplete', 'on')
        """autocomplete. Configure the form to autocomplete (prefill) the
        fields in the form. Defaults to 'on'"""

        self.method = tree.attrib.get('method', 'POST')
        """method. HTTP method used for sending the data. Defaults to 'POST'
        Valid values are GET and POST."""

        self.action = tree.attrib.get('action', '')
        """action. URL where to send the data. Defaults to an empty string
        which means send data to the current url again."""

        self.enctype = tree.attrib.get('enctype', '')
        """enctype. Encoding type of the subbmitted values. Use
        'multipart/form-data' if you want to upload files. Defaults to an empty
        string."""

        self._id2name = {}
        """Dictionary with a mapping of id to fieldnames"""

        self._initialized = False
        """Flag to indicate that the form has been setup"""

        self._buttons = self.get_buttons()
        """Buttons of the form"""
        self._fields = self.init_fields()
        self._initialized = True
        """Dictionary with all fields per page in a dictionary.
        {
            "p1": [<formbar.config.Field>, ...],
            "p2": [<formbar.config.Field>, ...]
        }
        """

    def get_buttons(self, root=None):
        # Get all Buttons for the form.
        buttons = []
        if root is None:
            root = self._tree
        for b in root.findall('.//button'):
            buttons.append(b)
        return buttons

    def get_pages(self, root=None):
        # Get all fields for the form.
        pages = []

        if root is None:
            root = self._tree

        # Search for fields
        for p in root.findall('.//page'):
            pages.append(p)

        # Now search for snippets
        for s in root.findall('.//snippet'):
            sref = s.attrib.get('ref')
            if sref:
                s = self._parent.get_element('snippet', sref)
                pages.extend(self.get_pages(s))
        return pages

    def walk(self, root, values, evaluate=False, include_layout=False):
        """Will walk the tree recursivley and yields every field node.
        Optionally you can yield every layout elements too.  If evaluate
        parameter is true, then the function will only return fields
        which are relevant after the conditionals in the form has been
        evaluated.

        :root: Root node
        :values: Dictionary with values which are used for evaluating
        conditionals.
        :evaluate: Flag to indicate if evaluation should be done on
        conditionals
        :include_layout: Flag to indicate to include layout elements
        too.
        :returns: yields field elements

        """
        for child in root:
            if len(child) > 0:
                if child.tag == "if":
                    if evaluate:
                        try:
                            rule = Rule(child.attrib.get('expr'))
                            if not rule.evaluate(values):
                                continue
                        except TypeError:
                            # FIXME: This error can happen if the rule
                            # refers to values which are not contained in
                            # the provided values dictionary. The value
                            # might be missing because the converting of the
                            # value failed or the value was missing at
                            # all.(e.g the field was a selection field and
                            # was "disabled" in a conditional. In this case
                            # the value is not sent. (ti) <2015-04-28 16:52>
                            continue
                    for elem in self.walk(child, values,
                                          evaluate, include_layout):
                        yield elem
                elif include_layout and child.tag in ["section",
                                                      "subsection"]:
                    yield child
                    for elem in self.walk(child, values,
                                          evaluate, include_layout):
                        yield elem
                else:
                    for elem in self.walk(child, values,
                                          evaluate, include_layout):
                        yield elem
            elif child.tag == "snippet":
                sref = child.attrib.get('ref')
                if sref:
                    snippet = self._parent.get_element('snippet', sref)
                    for elem in self.walk(snippet, values,
                                          evaluate, include_layout):
                        yield elem
            elif child.tag == "field":
                yield child

    def init_fields(self, values=None, evaluate=False):
        """Will return the fields in the form as a dictionary. The
        dicionary will containe all fields per page to make the access
        to the fields on a page faster (e.g get_errors and get_warnings):

        {
            "p1": [<formbar.config.Field>, ...],
            "p2": [<formbar.config.Field>, ...]
        }

        Fields fetched by searching all field elements in the form or
        snippets and "subsnippets" in the forms.

        The attribute ``values`` and ``evaluate`` are used for
        evaluating the rules on initialisation to only include relevant
        fields.
        """
        if values is None:
            values = {}
        fields = {}
        pages = self.get_pages()
        if len(pages) == 0:
            pages.append(self._tree)
        for page in pages:
            page_id = page.attrib.get("id")
            per_page = {}
            fields[page_id] = per_page
            for node in self.walk(page, values, evaluate):
                ref = node.attrib.get('ref')
                entity = self._parent.get_element('entity', ref)
                field = Field(entity)
                # Inherit readonly flag to all fields in this field.
                if self.readonly:
                    field.readonly = self.readonly
                per_page[field.name] = field
                self._id2name[ref] = field.name
        return fields

    def get_fields(self, root=None, values={}, evaluate=False):
        """Returns a dictionary of included fields in the form.

        :returns: A dictionary with the configured fields in the form.
        The name of the field is the key of the dictionary.
        """

        # TODO: Move filtering (evaluation) out of this method ()
        # <2016-01-11 15:33>
        if not self._initialized:
            self._fields = self.init_fields(values)
        fields = flatten_form_fields(self._fields, root)
        if evaluate:
            fields = filter_form_fields(self, fields, values)
        return fields

    def get_field(self, name):
        """Returns the field with the name from the form. If the field can not
        be found a KeyError is raised.

        :name: name of the field to get
        :returns: ``Field``
        """

        fields = self.get_fields()
        try:
            return fields[name]
        except KeyError, e:
            log.error('Tried to get field "%s"'
                      ' which is not included in the form' % name)
            raise e


class Field(Config):
    """Configuration of a Field"""

    def __init__(self, entity):
        """Inits a field with the entity DOM element.

        :entity: entity DOM element

        """
        Config.__init__(self, entity)

        # Attributes of the field
        self.id = entity.attrib.get('id')
        """Id of the field. Usally only used to refer to the field.
        Example labels."""

        self.name = entity.attrib.get('name', "")
        """Name of the field. values will be submitted using this name"""

        self.label = entity.attrib.get('label', self.name.capitalize())
        """Label of the field. If no label is provied the a capitalized
        form of the name is used. To not render a label at all define a
        label with an empty string."""

        self.number = entity.attrib.get('number', '')
        """A ordering number for the field. In some form it is helpfull
        to be able to refer to a specific field by its number. The
        number will be rendered next to the label of the field."""

        self.type = entity.attrib.get('type')
        """The datatype for this field. The data type is important for
        converting the submitted data into a python value. Note that
        this option is ignored if the form is used to render an
        SQLAlchemy mapped item."""

        self.placeholder = entity.attrib.get('placeholder')
        """Defines a placeholder for this field that overrides the default
        placeholder."""

        self.css = entity.attrib.get('css', '')
        """A string which will be added to the class tag of the form"""

        self.required = entity.attrib.get('required', 'false') == 'true'
        """Flag to mark the field as a required field. If this tag is
        set an additional rule will be added to the field and an astrix
        is rendered at the label of the field. Note that this option
        might not be needed to be set if the form is used to render a
        SQLAlchemy mapped item as this. In this case the required flag
        is already set by the underlying FormAlchemy library by checking
        if the database field is 'NOT NULL'. Defaults to False"""

        self.desired = entity.attrib.get('desired', 'false') == 'true'
        """Flag to mark the field as a desired field. If this tag is
        set an additional rule will be added to the field and an star
        symbol is rendered at the label of the field. Defaults to
        False"""

        self.readonly = entity.attrib.get('readonly', 'false') == 'true'
        """Flag to set the field as a readonly field. If set the field
        will be rendered as a simple textfield which does not allow to
        change or enter any data. Defaults to False"""

        self.autocomplete = entity.attrib.get('autocomplete', 'on')
        """Flag to enable or disable the automcomplete feature for this
        field. Defaults to enabled autocompletion"""

        self.autofocus = entity.attrib.get('autofocus', 'false') == 'true'
        """Flag to enable focusing the field on pageload. Note that only
        one field in the form can have the autofocus attribute."""

        self.value = entity.attrib.get('value', u"")
        """Default value of the field. Note that this value might be
        overwritten while rendering the form if the field is within the
        submitted values on a form submission. Defaults to empty
        string. This attribute is also used for Infofields to define the
        value which should be displayed (If no expression is defined)"""

        self.tags = []
        """Tags of the field. Fields can have tags. Tags can be used to
        mark fields in the form and become handy if a application wants
        to find fields having a specific tag."""
        for tag in entity.attrib.get('tags', "").split(","):
            if tag:
                self.tags.append(tag.strip())

        # Subelements of the fields
        # Options (For dropdown, checkbox and radio fields)
        self.options = []
        options = entity.find('options')
        if not self.value \
           and options is not None \
           and options.attrib.get('value'):
            self.options = options.attrib.get('value')
        elif options is not None:
            for option in options:
                self.options.append((option.text,
                                     option.attrib.get('value'),
                                     option.attrib))

        # Help
        self.help = None
        help_item = entity.find('help')
        if help_item is not None:
            self.help_display = help_item.attrib.get("display", "tooltip")
            self.help = get_text_and_html_content(help_item)

        # Renderer
        self.renderer = None
        renderer_config = entity.find('renderer')
        if renderer_config is not None:
            self.renderer = Renderer(renderer_config)

    def required_rule(self, rules):
        if self.required:
            expr = "bool($%s)" % self.name
            mode = "pre"
            rule = Rule(expr, required_msg, mode)
            rules.append(rule)

    def desired_rule(self, rules):
        if self.desired:
            expr = "bool($%s)" % self.name
            mode = "pre"
            triggers = "warning"
            rule = Rule(expr, desired_msg, mode, triggers)
            rules.append(rule)

    def get_rules(self):
        rules = []
        # Add automatic genertated rules based on the required or
        # desired flag
        self.required_rule(rules)
        self.desired_rule(rules)

        # Add rules added the the field.
        for rule in self.get_elements('rule'):
            expr = rule.attrib.get('expr')
            msg = rule.attrib.get('msg')
            mode = rule.attrib.get('mode')
            triggers = rule.attrib.get('triggers')
            rules.append(Rule(expr, msg, mode, triggers))
        return rules

    def get_validators(self):
        validators = []
        for validator in self.get_elements('validator'):
            # Import dynamically the validator
            src = validator.attrib.get("src")
            msg = validator.attrib.get("msg")
            validators.append((src, msg))
        return validators


class Renderer(Config):
    """Configuration class for FieldRenderers. This class gives an
    interface to the Renderer configuration for fields if the field
    should be rendererd differently than the standard way."""

    def __init__(self, entity):
        """@todo: to be defined """
        Config.__init__(self, entity)

        # Attributes of the Renderer
        self.render_type = entity.attrib.get('type')
        """
        Type of the Renderer. Known Renderers:
        - Datepicker
        - Textarea
        - HTML
        """
        self.elements_indent = entity.attrib.get("indent", "")
        """Optional if set the field and help elements will be have a
        small indent. The value of the attribute defines the style.
        Currently only applies to the Radio renderer if label alignment
        is 'top'."""
        self.indent_style = ""
        self.indent_border = ""
        self.indent_width = "indent-sm"
        if self.elements_indent:
            style = self.elements_indent.split("-")[0]
            self.indent_style = "indent-%s" % style
        if self.elements_indent.find("bordered") > -1:
            self.indent_border = "indent-bordered"
        if self.elements_indent.find("lg") > -1:
            self.indent_width = "indent-lg"
        if self.elements_indent.find("md") > -1:
            self.indent_width = "indent-md"
        self.label_background = ""
        """Optional. If defined the label will get a light background
        color"""
        self.label_position = "top"
        """Optional. If defined the label will placed left, top
        or right to the field.  Defaults to top"""
        self.label_align = "left"
        """Optional. If defined the label will be aligned left or right,
        Defaults to left This only applies for lables which are
        positioned on the left or right side"""
        self.label_width = 2
        """Optional. If defined the label will have the defined width.
        Defaults to 2 cols. The Fieldwidth will be reduced by the label
        width. This only applies for lables which are positioned on the
        left or right side."""
        self.number = "left"
        """Optional. Position of the number in the label. Can be `left`
        or `right`. Defaults to `left`"""
        label_config = entity.find('label')
        if label_config is not None:
            self.number = label_config.attrib.get("number") or "left"
            self.label_position = label_config.attrib.get("position") or "top"
            if label_config.attrib.get("background") == "true":
                self.label_background = "background"
            if self.label_position == "left":
                self.label_align = label_config.attrib.get("align") or "right"
            elif self.label_position == "right":
                self.label_align = label_config.attrib.get("align") or "left"
            self.label_width = int(label_config.attrib.get("width") or 2)
        # Warning! The body of the renderer may include all valid and
        # invalid html data including scripting. Use with caution here as
        # this may become a large security hole if some users inject
        # malicious code!
        self.body = None
        """The body attribute is currently only used by the HTML
        Renderer and has the content to be rendererd."""
        if self.render_type == "html" and len(entity) > 0:
            self.body = ET.tostring(entity[0], method="html")

    def __getattr__(self, name):
        return self._tree.attrib.get(name)<|MERGE_RESOLUTION|>--- conflicted
+++ resolved
@@ -185,22 +185,10 @@
         if n.tag == "entity":
             # Handle fields
             n.attrib["name"] = prefix + n.attrib["name"]
-<<<<<<< HEAD
-        elif n.tag == "rule":
-            # Handle rules
-            n.attrib["expr"] = _var_re.sub(replace_fieldnames,
-                                           n.attrib["expr"])
-        elif n.tag == "if":
-            # Handle conditional
-            n.attrib["expr"] = _var_re.sub(replace_fieldnames,
-                                           n.attrib["expr"])
-=======
         elif n.tag in ("rule", "if"):
             # Handle rules and conditionals
             n.attrib["expr"] = _var_re.sub(replace_fieldnames,
                                            n.attrib["expr"])
-
->>>>>>> dc2c7f2b
     return tree
 
 
