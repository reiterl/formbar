--- conflicted
+++ resolved
@@ -654,21 +654,13 @@
             expr = "bool($%s)" % self.name
             msg = _("This field is required. You must provide a value")
             mode = "pre"
-<<<<<<< HEAD
-            rules.append(Rule(expr, msg, mode))
-=======
-            self.rules.append(Rule(expr, msg, mode, required=True))
->>>>>>> 5e83b044
+            rules.append(Rule(expr, msg, mode, required=True))
         if self.desired:
             expr = "bool($%s)" % self.name
             msg = _("This field is desired. Please provide a value")
             mode = "pre"
             triggers = "warning"
-<<<<<<< HEAD
-            rules.append(Rule(expr, msg, mode, triggers))
-=======
-            self.rules.append(Rule(expr, msg, mode, triggers, desired=True))
->>>>>>> 5e83b044
+            rules.append(Rule(expr, msg, mode, triggers, desired=True))
         # Add rules added the the field.
         for rule in self._tree.findall('rule'):
             expr = rule.attrib.get('expr')
