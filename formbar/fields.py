--- conflicted
+++ resolved
@@ -752,7 +752,6 @@
     def get_options(self):
         options = []
         user_defined_options = self._config.options
-<<<<<<< HEAD
         if isinstance(user_defined_options, list) and \
            len(user_defined_options) > 0:
             for option in self.filter_options(user_defined_options):
@@ -771,18 +770,6 @@
         elif self._form._item and hasattr(self._form._item, "get_options"):
             for option in self._form._item.get_options(self.name):
                 options.append((option[0], option[1], True))
-=======
-        is_option_list = isinstance(user_defined_options, list) and len(user_defined_options)
-        is_string_options = isinstance(user_defined_options, str)
-        is_provided_by_formdataprovider = self._form._item and hasattr(self._form._item, "get_options")
-
-        if is_option_list:
-            self.add_options_from_list(options, user_defined_options)
-        elif is_string_options:
-            self.add_string_options(options, user_defined_options)
-        elif is_provided_by_formdataprovider:
-            self.add_formdata_options(options)
->>>>>>> a2f741fb
         return self.sort_options(options)
 
     def add_formdata_options(self, options):
