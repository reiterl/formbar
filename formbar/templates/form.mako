--- conflicted
+++ resolved
@@ -110,18 +110,11 @@
       % elif child.tag == "td":
         <td colspan="${child.attrib.get('colspan', '')}" class="${child.attrib.get('class', '')}" rowspan="${child.attrib.get('rowspan', '')}" width="${child.attrib.get('width', '')}">
       ## Conditionals
-<<<<<<< HEAD
-      % elif child.tag == "if" and child.attrib.get("static") != "true":    
-          <% is_active = Rule(child.attrib.get("expr")).evaluate(form.merged_data) %>
-          <% is_readonly = child.attrib.get("type")== "readonly" %>
-          <div id="${id(child)}" class="${'hidden' if  not is_active and not is_readonly else ''} formbar-conditional ${child.attrib.get('type')}" reset-value="${child.attrib.get('reset-value', 'false')}" expr="${child.attrib.get('expr')}">
-=======
       % elif child.tag == "if" and child.attrib.get("static") != "true":
           <% is_active = Rule(child.attrib.get("expr")).evaluate(form.merged_data) %>
           <div id="${id(child)}" class="formbar-conditional ${child.attrib.get('type')}" reset-value="${child.attrib.get('reset-value', 'false')}" expr="${child.attrib.get('expr')}">
       % elif child.tag == "html":
         ${ElementTree.tostring(child) | n}
->>>>>>> ee8a21dc
       % endif
       % if child.attrib.get("static") != "true" or Rule(child.attrib.get("expr")).evaluate(form.merged_data):
         ${self.render_recursive(child, mode, active=is_active)}
