## Render pages
<div class="row">
% if render_outline and len(form.pages) > 0:
  <div class="col-sm-3 hidden-print">
    <div>
      <div class="panel panel-default formbar-outline">
        <!-- Default panel contents -->
        <div class="panel-heading">${_('Outline')}</div>
        <!-- List group -->
        <ul class="list-group">
          ${self.render_recursive_outline(form, form._config._tree)}
          ##% for num, page in enumerate(form.pages):
          ##  <a href="#${page.attrib.get('id')}" class="list-group-item" formbar-item="${form.change_page_callback.get('item')}" formbar-itemid="${form.change_page_callback.get('itemid')}">${page.attrib.get('label')}
          ##  <span class="label label-danger pull-right">${len(form.get_errors(page)) or ""}</span>
          ##  <span class="label label-warning pull-right">${len(form.get_warnings(page)) or ""}</span>
          ##  </a>
          ##% endfor
        </ul>
      </div>
    </div>
  </div>
  <div class="col-sm-9">
  % for num, page in enumerate(form.pages):
    <div class="formbar-page ${num==form.current_page-1 and 'active'}" id="formbar-page-${num+1}">
      <h1 class="page">${_(page.attrib.get('label'))}</h1>
      ## Render errors and warnings
      % for warn in form.warnings:
        <div class="alert alert-warning" role="warning"><i class="glyphicon glyphicon-exclamation-sign"></i> ${warn}</div>
      % endfor
      % for err in form.errors:
        <div class="alert alert-danger" role="alert"><i class="glyphicon glyphicon-exclamation-sign"></i> ${err}</div>
      % endfor
      ${self.render_recursive(page)}
    </div>
  % endfor
  </div>
% else:
  <div class="col-sm-12">
      ## Render errors and warnings
      % for warn in form.warnings:
        <div class="alert alert-warning" role="warning"><i class="glyphicon glyphicon-exclamation-sign"></i> ${warn}</div>
      % endfor
      % for err in form.errors:
        <div class="alert alert-danger" role="alert"><i class="glyphicon glyphicon-exclamation-sign"></i> ${err}</div>
      % endfor
    ${self.render_recursive(form._config._tree)}
  </div>
% endif
</div>

<%def name="render_recursive_outline(form, element)">
  % for child in element:
    % if child.tag == "snippet":
      <% ref = child.attrib.get('ref') %>
      % if ref:
        <% child = form._config._parent.get_element('snippet', ref) %>
      % endif
    % elif child.tag == "page":
      ${self.render_outline_element(form, child)}
    % elif child.tag == "if" and child[0].tag == "page" and child.attrib.get("static") != "true":
      <div id="${id(child)}" class="formbar-conditional ${child.attrib.get('type')}" reset-value="${child.attrib.get('reset-value', 'false')}" expr="${child.attrib.get('expr')}">
    % endif
    % if child.attrib.get("static") != "true" or Rule(child.attrib.get("expr")).evaluate(form.merged_data):
      ${self.render_recursive_outline(form, child)}
    % endif:
    % if child.tag == "if" and child[0].tag == "page" and child.attrib.get("static") != "true":
      </div>
    % endif
  % endfor
</%def>

<%def name="render_outline_element(form, page)">
  <a href="#${page.attrib.get('id')}" class="list-group-item ${(int(page.attrib.get('id').strip("p"))==form.current_page) and 'selected'}" formbar-lastpage="${str(form.last_page==int(page.attrib.get('id').strip("p"))).lower()}" formbar-baseurl="${form._url_prefix}" formbar-item="${form.change_page_callback.get('item')}" formbar-itemid="${form.change_page_callback.get('itemid')}">${_(page.attrib.get('label'))}
  <span class="label label-danger pull-right">${len(form.get_errors(page)) or ""}</span>
  <span class="label label-warning pull-right">${len(form.get_warnings(page)) or ""}</span>
  </a>
</%def>

<%def name="render_recursive(elem, mode='', active=True)">
  % for child in elem:
    <%
      if mode == 'hide':
        continue
      is_active = active
    %>
    % if len(child) > 0:
      % if child.tag == "page" and not render_outline:
        <h1 class="page">${_(child.attrib.get("label"))}</h1>
      % elif child.tag == "section":
        <h2 class="section">${_(child.attrib.get('label'))}</h2>
      % elif child.tag == "subsection":
        <h3 class="section">${_(child.attrib.get('label'))}</h3>
      % elif child.tag == "subsubsection":
        <h4 class="section">${_(child.attrib.get('label'))}</h4>
      % elif child.tag == "row":
        <div class="row row-fluid">
      % elif child.tag == "col":
        <% width = child.attrib.get('width', (12/len(elem))) %>
        <div class="col-md-${width} span${width}">
      % elif child.tag == "fieldset":
        <fieldset>
        <legend>${_(child.attrib.get('label'))}</legend>
      ## Table rendering
      % elif child.tag == "table":
        <table class="table table-condensed table-bordered table-striped">
      % elif child.tag == "tr":
        <tr class="${child.attrib.get('class', '')}">
      % elif child.tag == "th":
        <th colspan="${child.attrib.get('colspan', '')}" class="${child.attrib.get('class', '')}" rowspan="${child.attrib.get('rowspan', '')}" width="${child.attrib.get('width', '')}">
      % elif child.tag == "td":
        <td colspan="${child.attrib.get('colspan', '')}" class="${child.attrib.get('class', '')}" rowspan="${child.attrib.get('rowspan', '')}" width="${child.attrib.get('width', '')}">
      ## Conditionals
      % elif child.tag == "if" and child.attrib.get("static") != "true":
<<<<<<< HEAD
        <% 
        is_active = Rule(child.attrib.get("expr")).evaluate(form.merged_data) 
        if is_active:
          css_class = "active"
        else:
          css_class = "inactive"
        %>
        <div id="${id(child)}" class="formbar-conditional ${child.attrib.get('type')} ${css_class}" reset-value="${child.attrib.get('reset-value', 'false')}" expr="${child.attrib.get('expr')}">
=======
          <% is_active = Rule(child.attrib.get("expr")).evaluate(form.merged_data) %>
          <% is_readonly = child.attrib.get('type') == 'readonly' %>
          % if not is_readonly:
          <div id="${id(child)}" class="formbar-conditional ${child.attrib.get('type')}" reset-value="${child.attrib.get('reset-value', 'false')}" expr="${child.attrib.get('expr')}" style="${ '' if is_active else 'display:none' }">
          % else:
          <div id="${id(child)}" class="formbar-conditional ${child.attrib.get('type')}" reset-value="${child.attrib.get('reset-value', 'false')}" expr="${child.attrib.get('expr')}">
          % endif
>>>>>>> ec9a0031
      % elif child.tag == "html":
        ${ElementTree.tostring(child) | n}
      % endif
      % if child.attrib.get("static") != "true" or Rule(child.attrib.get("expr")).evaluate(form.merged_data):
        ${self.render_recursive(child, mode, active=is_active)}
      % else:
        ${self.render_recursive(child, child.attrib.get('type', 'hide'), active=is_active)}
      % endif
      % if child.tag == "fieldset":
        </fieldset>
      % elif child.tag == "col":
        </div>
      % elif child.tag == "row":
        </div>

      ## Table rendering
      % elif child.tag == "table":
        </table>
      % elif child.tag == "tr":
        </tr>
      % elif child.tag == "th":
        </th>
      % elif child.tag == "td":
        </td>
      % elif child.tag == "if" and child.attrib.get("static") != "true":
        </div>
      % endif
    % else:
      % if child.tag == "field":
        <%
          field = form.get_field(form._config._id2name[child.attrib.get('ref')])
          if mode == "readonly":
            field.readonly = True
        %>
        ${field.render(active) | n}
      % elif child.tag == "snippet":
        <% ref = child.attrib.get('ref') %>
        % if ref:
          <% child = form._config._parent.get_element('snippet', ref) %>
        % endif
        ${self.render_recursive(child, active=is_active)}
      ## Others
      % elif child.tag == "text":
        <%
          textclasses = []
          if child.attrib.get('bg'):
            textclasses.append("bg-%s" % child.attrib.get('bg'))
            textclasses.append("text-generic")
          if child.attrib.get('color'):
            textclasses.append("text-%s" % child.attrib.get('color'))
        %>
        <p class="${' '.join(textclasses)}">
          % if child.attrib.get('em'):
            % for em in child.attrib.get('em').split(" "):
              <${em}>
            % endfor
              ${_(child.text)}
            % for em in child.attrib.get('em').split(" "):
              </${em}>
            % endfor
          % else:
            ${_(child.text)}
          % endif
        </p>
      ## Table rendering
      % elif child.tag == "th":
        <th colspan="${child.attrib.get('colspan', '')}" class="${child.attrib.get('class', '')}" rowspan="${child.attrib.get('rowspan', '')}" width="${child.attrib.get('width', '')}">${child.text}</th>
      % elif child.tag == "td":
        <td colspan="${child.attrib.get('colspan', '')}" class="${child.attrib.get('class', '')}" rowspan="${child.attrib.get('rowspan', '')}" width="${child.attrib.get('width', '')}">${child.text or ""}</td>
      % endif
    % endif
  % endfor
</%def><|MERGE_RESOLUTION|>--- conflicted
+++ resolved
@@ -111,24 +111,19 @@
         <td colspan="${child.attrib.get('colspan', '')}" class="${child.attrib.get('class', '')}" rowspan="${child.attrib.get('rowspan', '')}" width="${child.attrib.get('width', '')}">
       ## Conditionals
       % elif child.tag == "if" and child.attrib.get("static") != "true":
-<<<<<<< HEAD
         <% 
         is_active = Rule(child.attrib.get("expr")).evaluate(form.merged_data) 
+        is_readonly = child.attrib.get('type') == 'readonly'
         if is_active:
           css_class = "active"
         else:
           css_class = "inactive"
         %>
-        <div id="${id(child)}" class="formbar-conditional ${child.attrib.get('type')} ${css_class}" reset-value="${child.attrib.get('reset-value', 'false')}" expr="${child.attrib.get('expr')}">
-=======
-          <% is_active = Rule(child.attrib.get("expr")).evaluate(form.merged_data) %>
-          <% is_readonly = child.attrib.get('type') == 'readonly' %>
           % if not is_readonly:
-          <div id="${id(child)}" class="formbar-conditional ${child.attrib.get('type')}" reset-value="${child.attrib.get('reset-value', 'false')}" expr="${child.attrib.get('expr')}" style="${ '' if is_active else 'display:none' }">
+          <div id="${id(child)}" class="formbar-conditional ${child.attrib.get('type')} ${css_class}" reset-value="${child.attrib.get('reset-value', 'false')}" expr="${child.attrib.get('expr')}" style="${ '' if is_active else 'display:none' }">
           % else:
-          <div id="${id(child)}" class="formbar-conditional ${child.attrib.get('type')}" reset-value="${child.attrib.get('reset-value', 'false')}" expr="${child.attrib.get('expr')}">
+          <div id="${id(child)}" class="formbar-conditional ${child.attrib.get('type')} ${css_class}" reset-value="${child.attrib.get('reset-value', 'false')}" expr="${child.attrib.get('expr')}">
           % endif
->>>>>>> ec9a0031
       % elif child.tag == "html":
         ${ElementTree.tostring(child) | n}
       % endif
