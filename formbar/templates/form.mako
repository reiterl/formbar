--- conflicted
+++ resolved
@@ -122,15 +122,7 @@
           # hidden on initial load of the form.
           css_class = "inactive {} {}".format(child.attrib.get('type'), '' if is_readonly else 'hidden')
         %>
-<<<<<<< HEAD
-        <div id="${id(child)}" class="formbar-conditional ${css_class}" reset-value="${child.attrib.get('reset-value', 'false')}" expr="${child.attrib.get('expr')}">
-=======
-        % if not is_readonly:
-          <div id="${id(child)}" type="${child.attrib.get('type')}" class="formbar-conditional ${css_class}" reset-value="${child.attrib.get('reset-value', 'false')}" expr="${child.attrib.get('expr')}" style="${ '' if is_active else 'display:none' }">
-        % else:
-          <div id="${id(child)}" type="${child.attrib.get('type')}" class="formbar-conditional ${css_class}" reset-value="${child.attrib.get('reset-value', 'false')}" expr="${child.attrib.get('expr')}">
-        % endif
->>>>>>> 552f97b1
+        <div id="${id(child)}" type="${child.attrib.get('type')}" class="formbar-conditional ${css_class}" reset-value="${child.attrib.get('reset-value', 'false')}" expr="${child.attrib.get('expr')}">
       % elif child.tag == "html":
         ${ElementTree.tostring(child) | n}
       % endif
