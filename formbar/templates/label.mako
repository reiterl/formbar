--- conflicted
+++ resolved
@@ -15,11 +15,7 @@
     % if field.label:
         ${_(field.label)}
     % endif
-<<<<<<< HEAD
-    % if field.is_required():
-=======
     % if field.is_required:
->>>>>>> 9ea8476f
       <span data-toggle="tooltip" data-original-title="${_('Required field')}" class="formbar-tooltip glyphicon glyphicon-asterisk hidden-print"></span>
     % endif
     % if field.help is not None and field.help_display == "tooltip":
