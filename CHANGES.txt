--- conflicted
+++ resolved
@@ -9,11 +9,8 @@
 
 0.8.4
 =====
-<<<<<<< HEAD
 - Set autocomplete="off" for password fields.
-=======
 - Added serialisation of dates.
->>>>>>> 800212f7
 
 0.8.3
 =====
