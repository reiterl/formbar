from setuptools import setup, find_packages
import multiprocessing
import sys, os

<<<<<<< HEAD
version = '1.0.3'
=======
version = '1.1.0'
>>>>>>> e98e58c2

setup(name='formbar',
    version=version,
    description="Python library to layout, render and validate HTML forms in web applications",
    long_description=open('README.rst').read(),
    # Get strings from http://pypi.python.org/pypi?%3Aaction=list_classifiers
    classifiers=['Development Status :: 4 - Beta',
                 'Intended Audience :: Developers',
                 'License :: OSI Approved :: GNU General Public License v2 or later (GPLv2+)',
                 'Programming Language :: Python :: 2.7'],
    keywords='form configuration layout rendering serialisation validation rules conditionals html',
    author='Torsten Irl\xc3\xa4nder',
    author_email='torsten@irlaender.de',
    url='https://github.com/ringo-framework/formbar',
    license='GNU General Public License v2 or later (GPLv2+)',
    packages=find_packages(),
    include_package_data=True,
    zip_safe=False,
    install_requires=['brabbel>=0.2.6',
                      'sqlalchemy',
                      'babel',
                      'python-dateutil',
                      'mako',
                      'webhelpers'
                      ],
    # Used for the example server
    tests_require=["nose"],
    extras_require={'examples':  ["pyramid"]},
    setup_requires=[],
    entry_points="""
    # -*- Entry points: -*-
    [babel.extractors]
    formconfig = formbar.i18n:extract_i18n_formconfig
    """,

    message_extractors = {'formbar': [
          ('**.py', 'python', None),
          ('templates/**.mako', 'mako', None),
          ('**.xml', 'formconfig', None)]},
    test_suite='nose.collector',
    )<|MERGE_RESOLUTION|>--- conflicted
+++ resolved
@@ -2,11 +2,7 @@
 import multiprocessing
 import sys, os
 
-<<<<<<< HEAD
-version = '1.0.3'
-=======
 version = '1.1.0'
->>>>>>> e98e58c2
 
 setup(name='formbar',
     version=version,
